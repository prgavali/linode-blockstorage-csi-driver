--- conflicted
+++ resolved
@@ -8,8 +8,4 @@
   resources:
     requests:
       storage: 10Gi
-<<<<<<< HEAD
-  storageClassName: linode-block-storage-expand
-=======
-  storageClassName: linode-block-storage-retain
->>>>>>> e3eaa07f
+  storageClassName: linode-block-storage-retain